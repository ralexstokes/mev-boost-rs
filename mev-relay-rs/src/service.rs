use crate::relay::Relay;
use beacon_api_client::mainnet::Client;
<<<<<<< HEAD
use ethereum_consensus::{clock::from_system_time, crypto::SecretKey, state_transition::Context};
=======
use ethereum_consensus::{crypto::SecretKey, networks, state_transition::Context};
>>>>>>> bf3d41f0
use futures::StreamExt;
use mev_rs::{blinded_block_provider::Server as BlindedBlockProviderServer, Error, Network};
use serde::Deserialize;
use std::{future::Future, net::Ipv4Addr, pin::Pin, sync::Arc, task::Poll};
use tokio::task::{JoinError, JoinHandle};
use url::Url;

#[derive(Deserialize, Debug)]
pub struct Config {
    pub host: Ipv4Addr,
    pub port: u16,
    pub beacon_node_url: String,
    #[serde(default)]
    pub network: Network,
    pub secret_key: SecretKey,
}

impl Default for Config {
    fn default() -> Self {
        Self {
            host: Ipv4Addr::LOCALHOST,
            port: 28545,
            beacon_node_url: "http://127.0.0.1:5052".into(),
            network: Default::default(),
            secret_key: Default::default(),
        }
    }
}

pub struct Service {
    host: Ipv4Addr,
    port: u16,
    beacon_node: Client,
    network: Network,
    secret_key: SecretKey,
}

impl Service {
    pub fn from(config: Config) -> Self {
        let endpoint: Url = config.beacon_node_url.parse().unwrap();
        let beacon_node = Client::new(endpoint);
        Self {
            host: config.host,
            port: config.port,
            beacon_node,
            network: config.network,
            secret_key: config.secret_key,
        }
    }

    /// Configures the [`Relay`] and the [`BlindedBlockProviderServer`] and spawns both to
    /// individual tasks
    pub async fn spawn(self, context: Option<Context>) -> Result<ServiceHandle, Error> {
        let Self { host, port, beacon_node, network, secret_key } = self;

        let context =
            if let Some(context) = context { context } else { Context::try_from(&network)? };
<<<<<<< HEAD
        let clock = match context.clock() {
            Some(clock) => clock,
            None => {
                let genesis_time = context.genesis_time()?;
                from_system_time(genesis_time, context.seconds_per_slot, context.slots_per_epoch)
            }
        };
=======
        let clock = context.clock().unwrap_or_else(|| {
            let genesis_time = networks::typical_genesis_time(&context);
            context.clock_at(genesis_time)
        });
>>>>>>> bf3d41f0
        let context = Arc::new(context);
        let genesis_details = beacon_node.get_genesis_details().await?;
        let genesis_validators_root = genesis_details.genesis_validators_root;
        let relay = Relay::new(genesis_validators_root, beacon_node, secret_key, context);
        relay.initialize().await;

        let block_provider = relay.clone();
        let server = BlindedBlockProviderServer::new(host, port, block_provider).spawn();

        let relay = tokio::spawn(async move {
            let slots = clock.stream_slots();

            tokio::pin!(slots);

            let mut current_epoch = clock.current_epoch().expect("after genesis");
            let mut next_epoch = false;
            while let Some(slot) = slots.next().await {
                let epoch = clock.epoch_for(slot);
                if epoch > current_epoch {
                    current_epoch = epoch;
                    next_epoch = true;
                }
                relay.on_slot(slot, next_epoch).await;
            }
        });

        Ok(ServiceHandle { relay, server })
    }
}

/// Contains the handles to spawned [`Relay`] and [`BlindedBlockProviderServer`] tasks
///
/// This struct is created by the [`Service::spawn`] function
#[pin_project::pin_project]
pub struct ServiceHandle {
    #[pin]
    relay: JoinHandle<()>,
    #[pin]
    server: JoinHandle<()>,
}

impl Future for ServiceHandle {
    type Output = Result<(), JoinError>;

    fn poll(self: Pin<&mut Self>, cx: &mut std::task::Context<'_>) -> Poll<Self::Output> {
        let this = self.project();
        let relay = this.relay.poll(cx);
        if relay.is_ready() {
            return relay
        }
        this.server.poll(cx)
    }
}<|MERGE_RESOLUTION|>--- conflicted
+++ resolved
@@ -1,10 +1,6 @@
 use crate::relay::Relay;
 use beacon_api_client::mainnet::Client;
-<<<<<<< HEAD
-use ethereum_consensus::{clock::from_system_time, crypto::SecretKey, state_transition::Context};
-=======
 use ethereum_consensus::{crypto::SecretKey, networks, state_transition::Context};
->>>>>>> bf3d41f0
 use futures::StreamExt;
 use mev_rs::{blinded_block_provider::Server as BlindedBlockProviderServer, Error, Network};
 use serde::Deserialize;
@@ -62,20 +58,10 @@
 
         let context =
             if let Some(context) = context { context } else { Context::try_from(&network)? };
-<<<<<<< HEAD
-        let clock = match context.clock() {
-            Some(clock) => clock,
-            None => {
-                let genesis_time = context.genesis_time()?;
-                from_system_time(genesis_time, context.seconds_per_slot, context.slots_per_epoch)
-            }
-        };
-=======
         let clock = context.clock().unwrap_or_else(|| {
             let genesis_time = networks::typical_genesis_time(&context);
             context.clock_at(genesis_time)
         });
->>>>>>> bf3d41f0
         let context = Arc::new(context);
         let genesis_details = beacon_node.get_genesis_details().await?;
         let genesis_validators_root = genesis_details.genesis_validators_root;
